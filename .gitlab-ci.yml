image: "danger89/gtk3-docker-cmake-ninja:1.0"

stages:
  - test
  - build
  - publish

static_code_analysis:
  stage: test
<<<<<<< HEAD
  script: ./scripts/cpp_check.sh
=======
  script:
    - ./scripts/cpp_check.sh
>>>>>>> b1e7955f

build:
  stage: build
  script: ./scripts/build_prod.sh
  artifacts:
    name: "Packages + Documentation"
    expire_in: 1 week
    paths:
      - doc/doxygen/
      - build_prod/WineGUI-*.deb
      - build_prod/WineGUI-*.rpm
      - build_prod/WineGUI-*.tar.gz
  cache:
      key: "$CI_PIPELINE_ID"
      paths:
        - build_prod/bin
      policy: push

publish:
  stage: publish
  only:
    - tags
  except:
    - branches
  script:
    - export APP_VERSION=`./build_prod/bin/winegui --version`; $APP_VERSION
    - ./scripts/upload_release.sh
    - ./scripts/create_release_links.sh
  cache:
      key: "$CI_PIPELINE_ID"
      paths:
        - build_prod/bin
      policy: pull

#unit_test:
#  stage: test
#  script: ./build_prod/bin/runTests
#  cache:
#      key: "$CI_PIPELINE_ID"
#      policy: pull
#      paths:
#        - build_prod/bin/<|MERGE_RESOLUTION|>--- conflicted
+++ resolved
@@ -7,12 +7,8 @@
 
 static_code_analysis:
   stage: test
-<<<<<<< HEAD
-  script: ./scripts/cpp_check.sh
-=======
   script:
     - ./scripts/cpp_check.sh
->>>>>>> b1e7955f
 
 build:
   stage: build
