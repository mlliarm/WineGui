/**
 * Copyright (c) 2019 WineGUI
 *
 * \file    helper.cc
 * \brief   Provide some helper methods for Bottle Manager and CLI interaction
 * \author  Melroy van den Berg <webmaster1989@gmail.com>
 *
 * This program is free software: you can redistribute it and/or modify
 * it under the terms of the GNU Affero General Public License as
 * published by the Free Software Foundation, either version 3 of the
 * License, or (at your option) any later version.
 *
 * This program is distributed in the hope that it will be useful,
 * but WITHOUT ANY WARRANTY; without even the implied warranty of
 * MERCHANTABILITY or FITNESS FOR A PARTICULAR PURPOSE.  See the
 * GNU Affero General Public License for more details.
 *
 * You should have received a copy of the GNU Affero General Public License
 * along with this program.  If not, see <http://www.gnu.org/licenses/>.
 */
#include "helper.h"

#include <fstream>
#include <ctime>
#include <iomanip>
#include <cstdio>
#include <memory>
#include <iostream>
#include <stdexcept>
#include <cstring>
#include <fcntl.h>
#include <array>
#include <time.h>
#include <glibmm.h>
#include <giomm/file.h>
#include <glibmm/timeval.h>
#include <glibmm/fileutils.h>

std::vector<std::string> dirs{Glib::get_home_dir(), ".winegui"}; /*!< WineGui config/storage directory path */
static string WINEGUI_DIR = Glib::build_path(G_DIR_SEPARATOR_S, dirs);

// Wine & Winetricks exec
static const string WINE_EXECUTABLE = "wine"; /*!< Currently expect to be installed globally */
static const string WINETRICKS_EXECUTABLE = Glib::build_filename(WINEGUI_DIR, "winetricks"); /*!< winetricks shall be located within the .winegui folder */

// Reg files
static const string SYSTEM_REG = "system.reg";
static const string USER_REG = "user.reg";
static const string USERDEF_REG = "userdef.reg";

// Reg keys
static const string keyName9x = "[Software\\\\Microsoft\\\\Windows\\\\CurrentVersion]";
static const string keyNameNT = "[Software\\\\Microsoft\\\\Windows NT\\\\CurrentVersion]";
static const string keyType   = "[System\\\\CurrentControlSet\\\\Control\\\\ProductOptions]";

// Reg names
static const string nameNTVersion   = "CurrentVersion";
static const string nameNTBuild     = "CurrentBuildNumber";
static const string name9xVersion   = "VersionNumber";
static const string nameProductType = "ProductType";

// Other files
static const string WINEGUI_CONF = ".winegui.conf";
static const string UPDATE_TIMESTAMP = ".update-timestamp";

// Windows version table to convert Windows version in registery to BottleType Windows enum value
// Source: https://github.com/wine-mirror/wine/blob/master/programs/winecfg/appdefaults.c#L49
// Note: Build number is tranformed to decimal number
static const struct
{
  const BottleTypes::Windows windows;
  const string versionNumber;
  const string buildNumber;
  const string productType;
} win_versions[] =
{
  {BottleTypes::Windows::Windows10,     "10.0", "17134", "WinNT"},
  {BottleTypes::Windows::Windows81,     "6.3",  "9600",  "WinNT"},
  {BottleTypes::Windows::Windows8,      "6.2",  "9200",  "WinNT"},
  {BottleTypes::Windows::Windows2008R2, "6.1",  "7601",  "ServerNT"},
  {BottleTypes::Windows::Windows7,      "6.1",  "7601",  "WinNT"},
  {BottleTypes::Windows::Windows2008,   "6.0",  "6002",  "ServerNT"},
  {BottleTypes::Windows::WindowsVista,  "6.0",  "6002",  "WinNT"},
  {BottleTypes::Windows::Windows2003,   "5.2",  "3790",  "ServerNT"},
  {BottleTypes::Windows::WindowsXP,     "5.2",  "3790",  "WinNT"}, // 64-bit
  {BottleTypes::Windows::WindowsXP,     "5.1",  "2600",  "WinNT"}, // 32-bit
  {BottleTypes::Windows::Windows2000,   "5.0",  "2195",  "WinNT"},
  {BottleTypes::Windows::WindowsME,     "4.90", "3000",  ""},
  {BottleTypes::Windows::Windows98,     "4.10", "2222",  ""},
  {BottleTypes::Windows::Windows95,     "4.0",  "950",   ""},
  {BottleTypes::Windows::WindowsNT40,   "4.0",  "1381",  "WinNT"},
  {BottleTypes::Windows::WindowsNT351,  "3.51", "1057",  "WinNT"},
  {BottleTypes::Windows::Windows31,     "3.10", "0",     ""},
  {BottleTypes::Windows::Windows30,     "3.0",  "0",     ""},
  {BottleTypes::Windows::Windows20,     "2.0",  "0",     ""}
};

/// Meyers Singleton
Helper::Helper()= default;
/// Destructor
Helper::~Helper()= default;

/**
 * \brief Get singleton instance
 * \return Helper reference (singleton)
 */
Helper& Helper::getInstance() {
  static Helper instance;
  return instance;
}

/****************************************************************************
 *  Public methods                                                          *
 ****************************************************************************/

/**
 * \brief Get the bottle directories within the given path
 * \param[in] dir_path Path to search in
 * \return map of path names (strings) and modification time (in ms) of found directories (*full paths*)
 */
std::map<std::string, unsigned long> Helper::GetBottlesPaths(const string& dir_path) // , sort = DEFAULT, NAME, DATE>
{
  std::map<std::string, unsigned long> r;
  Glib::Dir dir(dir_path);
  auto name = dir.read_name();
  while (!name.empty())
  {    
    auto path = Glib::build_filename(dir_path, name);
    if (Glib::file_test(path, Glib::FileTest::FILE_TEST_IS_DIR)) {
      r.insert(std::pair<string, unsigned long>(path, GetModifiedTime(path)));
    }
    name = dir.read_name();
  }
  return r;
}

/**
 * \brief Run any program with only setting the WINEPREFIX env variable (run this method async)
 * \param[in] prefix_path - The path to wine bottle
 * \param[in] program - Program that gets executed (ideally full path)
 * \param[in] give_error - Inform user when application exit with non-zero exit code
 * \param[in] enable_tracing - Enable debugging tracing to file (give_error should be true as well!)
 */
void Helper::RunProgram(string prefix_path, string program, bool give_error = true, bool enable_tracing = false)
{
  if (give_error) {
    // Execute the command and show the user a message when exit code is non-zero
  // Be-sure to execute the program also between brackets (in case of spaces)
    ExecTracing(("WINEPREFIX=\"" + prefix_path + "\" \"" + program + "\"").c_str(), enable_tracing);
  } else {
    // No tracing and no error message when exit code is non-zero
  // Be-sure to execute the program also between brackets (in case of spaces)
    Exec(("WINEPREFIX=\"" + prefix_path + "\" \"" + program + "\"").c_str());
  }
}

/**
 * \brief Run a Windows program under Wine (run this method async)
 * \param[in] prefix_path - The path to bottle wine
 * \param[in] program - Program/executable that will be executed
 * \param[in] give_error - Inform user when application exit with non-zero exit code
 * \param[in] enable_tracing - Enable debugging tracing to file (give_error should be true as well!)
 */
void Helper::RunProgramUnderWine(string prefix_path, string program, bool give_error = true, bool enable_tracing = false)
{
<<<<<<< HEAD
  RunProgram(prefix_path, Helper::GetWineExecutableLocation() + " " + program, give_error, enable_tracing);
=======
  string msi = "";
  if (is_msi_file) {
    msi = " msiexec /i";
  }
  // Execute the command and show the user a message when exit code is non-zero
  // Be-sure to execute the program also between brackets (in case of spaces)
  ExecTracing(("WINEPREFIX=\"" + prefix_path + "\"" + msi + " " + Helper::GetWineExecutableLocation() + " \"" + program + "\"").c_str(), enable_tracing);
>>>>>>> a47b180d
}

/**
 * \brief Run a Windows program under Wine  (run this method async)
 * This method will really wait until the wineserver is down.
 * \param[in] prefix_path - The path to bottle wine
 * \param[in] program - Program/executable that will be executed
 * \param[in] finishSignal - Signal handler to be called when execution is finished
 * \param[in] give_error - Inform user when application exit with non-zero exit code
 * \param[in] enable_tracing - Enable debugging tracing to file (give_error should be true as well!)
 */
void Helper::RunProgramWithFinishCallback(string prefix_path,
                                          string program,
                                          Glib::Dispatcher* finishSignal,
                                          bool give_error = true,
                                          bool enable_tracing = false)
{
<<<<<<< HEAD
  RunProgram(prefix_path, program, give_error, enable_tracing);
=======
  bool execTracing = false;
  if (enable_tracing) {
    execTracing = true;
  }
  if (!give_error) {
    execTracing = false;
  }
  if (execTracing) {
    string msi = "";
    if (is_msi_file) {
      msi = " msiexec /i";
    }
    // Execute the command and show the user a message when exit code is non-zero
    // Be-sure to execute the program also between brackets (in case of spaces)
    ExecTracing(("WINEPREFIX=\"" + prefix_path + "\"" + msi + " \"" + program + "\"").c_str(), enable_tracing);
  } else {
    // No tracing and no error message when exit code is non-zero
    // Be-sure to execute the program also between brackets (in case of spaces)
    Exec(("WINEPREFIX=\"" + prefix_path + "\" \"" + program + "\"").c_str());
  }
>>>>>>> a47b180d

  // Blocking wait until wineserver is terminated (before we can look in the reg files for example)
  Helper::WaitUntilWineserverIsTerminated(prefix_path);

  // When the server is termined (or timed-out), finally fire the finish signal
  if (finishSignal != nullptr) {
    finishSignal->emit();
  }
}

/**
 * \brief Blocking wait (with timeout functionality) until wineserver is terminated.
 */
void Helper::WaitUntilWineserverIsTerminated(const string prefix_path)
{
  string exitCode = Exec(("WINEPREFIX=\"" + prefix_path + "\" timeout 60 wineserver -w; echo $?").c_str());
  if (exitCode == "124") {
    g_warning("Time-out of wineserver wait command triggered (wineserver is still running..)");
  }
}

/**
 * \brief Retrieve the Wine executable (full path if applicable)
 * \return Wine binary location
 */
string Helper::GetWineExecutableLocation()
{
  return WINE_EXECUTABLE;
}

/**
 * \brief Get the Winetricks binary location
 * \return the full path to Winetricks
 */
string Helper::GetWinetricksLocation()
{
  string path = "";
  if (FileExists(WINETRICKS_EXECUTABLE))
  {
    path = WINETRICKS_EXECUTABLE;
  } else {
    g_warning("Could not find winetricks executable!");
  }
  return path;
}

/**
 * \brief Get Wine version from CLI
 * \return Return the wine version
 */
string Helper::GetWineVersion()
{
  string result = Exec((Helper::GetWineExecutableLocation() + " --version").c_str());
  if (!result.empty()) {
    std::vector<string> results = Split(result, '-');
    if (results.size() >= 2) {
      string version = results.at(1);;
      // Remove new lines
      version.erase(std::remove(version.begin(), version.end(), '\n'), version.end());
      return version;
    } else {
      throw std::runtime_error("Could not determ wine version?\nSomething went wrong.");
    }
  } else {
    throw std::runtime_error("Could not receive Wine version!\n\nIs wine installed?");
  }
}

/**
 * \brief Create new Wine bottle from prefix
 * \throw Throw an error when something went wrong during the creation of the bottle
 * \param[in] prefix_path - The path to create a Wine bottle from
 * \param[in] bit - Create 32-bit Wine of 64-bit Wine bottle
 * \param[in] disable_gecko_mono - Do NOT install Mono & Gecko (by default should be false)
 */
void Helper::CreateWineBottle(const string prefix_path, BottleTypes::Bit bit, const bool disable_gecko_mono)
{
  string wineArch = "";
  switch (bit) {
    case BottleTypes::Bit::win32:
      wineArch = " WINEARCH=win32";
      break;
    case BottleTypes::Bit::win64:
      wineArch = " WINEARCH=win64";
      break;
  }
  string wineDLLOverrides = (disable_gecko_mono) ? " WINEDLLOVERRIDES=\"mscoree=d;mshtml=d\"" : "";

  string result = Exec(("WINEPREFIX=\"" + prefix_path + "\"" + wineArch + wineDLLOverrides + " " +
    Helper::GetWineExecutableLocation() + " wineboot>/dev/null 2>&1; echo $?").c_str());
  if (!result.empty())
  {
    // Remove new lines
    result.erase(std::remove(result.begin(), result.end(), '\n'), result.end());
    if (!(result.compare("0") == 0)) 
    {
      throw std::runtime_error("Something went wrong when creating a new Windows machine. Wine machine: " + 
        GetName(prefix_path) +
        "\n\nFull path location: " + prefix_path);
    }
  }
  else
  {
    throw std::runtime_error("Something went wrong when creating a new Windows machine. Wine machine:: " + 
      GetName(prefix_path) + "\n\nFull location: " + prefix_path);
  }  
}

/**
 * \brief Remove existing Wine bottle using prefix
 * \param[in] prefix_path - The wine bottle path which will be removed
 */
void Helper::RemoveWineBottle(const string prefix_path)
{
  if (Helper::DirExists(prefix_path))
  {
    string result = Exec(("rm -rf \"" + prefix_path + "\"; echo $?").c_str());
    if (!result.empty())
    {
      // Remove new lines
      result.erase(std::remove(result.begin(), result.end(), '\n'), result.end());
      if (!(result.compare("0") == 0)) 
      {
        throw std::runtime_error("Something went wrong when removing the Windows Machine. Wine machine: " + 
          GetName(prefix_path) + "\n\nFull path location: " + prefix_path);
      }
    }
    else
    {
      throw std::runtime_error("Could not remove Windows Machine, no result. Wine machine: " + 
        GetName(prefix_path) + "\n\nFull path location: " + prefix_path);
    }
  }
  else
  {
    throw std::runtime_error("Could not remove Windows Machine, prefix is not a directory. Wine machine: " + 
      GetName(prefix_path) + "\n\nFull path location: " + prefix_path);
  }  
}

/**
 * \brief Get Wine Bottle Name from configuration file (if possible)
 * \param[in] prefix_path - Bottle prefix
 * \return Bottle name
 */
string Helper::GetName(const string prefix_path)
{
  try
  {
    std::vector<std::string> config = ReadFile(Glib::build_filename(prefix_path, WINEGUI_CONF));
    for (std::vector<std::string>::iterator config_line = config.begin(); config_line != config.end(); ++config_line) {
      auto delimiterPos = (*config_line).find("=");
      auto name = (*config_line).substr(0, delimiterPos);
      auto value = (*config_line).substr(delimiterPos + 1);
      if (name.compare("name") == 0) {
        return value;
      }
    }    
  }
  catch(const std::exception& e)
  {
    // Do nothing, continue
  }

  // Fall-back: get last directory name of path string as 'Bottle name'
  return getBottleDirFromPrefix(prefix_path);
}

/**
 * \brief Get current Windows OS version
 * \param[in] prefix_path - Bottle prefix
 * \return Return the Windows OS version
 */
BottleTypes::Windows Helper::GetWindowsOSVersion(const string prefix_path)
{  
  string filename = Glib::build_filename(prefix_path, SYSTEM_REG);
  string version = "";
  if (!(version = Helper::GetRegValue(filename, keyNameNT, nameNTVersion)).empty())
  {
    string buildNumberNT = Helper::GetRegValue(filename, keyNameNT, nameNTBuild);
    string typeNT = Helper::GetRegValue(filename, keyType, nameProductType);
    // Find Windows version
    for (unsigned int i = 0; i < BottleTypes::WINDOWS_ENUM_SIZE; i++)
    {      
      // Check if version + build number matches
      if ( ((win_versions[i].versionNumber).compare(version) == 0) && 
          ((win_versions[i].buildNumber).compare(buildNumberNT) == 0)
        )
      {
        if (!typeNT.empty())
        {
          if ((win_versions[i].productType).compare(typeNT) == 0)
          {
            return win_versions[i].windows;
          }
        } else {
          return win_versions[i].windows;
        }        
      }
    }
  }
  else if (!(version = Helper::GetRegValue(filename, keyName9x, name9xVersion)).empty())
  {
    string currentVersion = "";
    string currentBuildNumber = "";
    std::vector<string> versionList = Split(version, '.');
    // Only get minor & major
    if (sizeof(versionList) >= 2) {
      currentVersion = versionList.at(0) + '.' + versionList.at(1);
    }
    // Get build number
    if (sizeof(versionList) >= 3) {
      currentBuildNumber = versionList.at(2);
    }
     
    // Find Windows version
    for (unsigned int i = 0; i < BottleTypes::WINDOWS_ENUM_SIZE; i++)
    {
      // Check if version + build number matches
      if (((win_versions[i].versionNumber).compare(currentVersion) == 0) && 
        ((win_versions[i].buildNumber).compare(currentBuildNumber) == 0))
      {
        return win_versions[i].windows;
      }
    }
  }
  else
  {
    throw std::runtime_error("Could not determ Windows OS version, for Wine machine: " + 
      GetName(prefix_path) +
      "\n\nFull location: " + prefix_path);
  }
  // Function didn't return before (meaning no match found)
  throw std::runtime_error("Could not determ Windows OS version, for Wine machine: " + 
    GetName(prefix_path) +
    "\n\nFull location: " + prefix_path);
}

/**
 * \brief Get system processor bit (32/64). *Throw runtime_error* when not found.
 * \param[in] prefix_path - Bottle prefix
 * \return 32-bit or 64-bit
 */
BottleTypes::Bit Helper::GetSystemBit(const string prefix_path)
{
  string filename = Glib::build_filename(prefix_path, USER_REG);

  string metaValueName = "arch";
  string value = Helper::Helper::GetRegMetaData(filename, metaValueName);
  if (!value.empty()) {
    if (value.compare("win32") == 0) {
      return BottleTypes::Bit::win32;
    } else if (value.compare("win64") == 0) {
      return BottleTypes::Bit::win64;
    } else {
      throw std::runtime_error("Could not determ Windows system bit (not win32 and not win64, value: " + value + "), for Wine machine: " + 
        GetName(prefix_path) +
        "\n\nFull location: " + prefix_path);
    }
  } else {
    throw std::runtime_error("Could not determ Windows system bit, for Wine machine: " + 
      GetName(prefix_path) +
      "\n\nFull location: " + prefix_path);
  }
}

/**
 * \brief Get Audio driver
 * \param[in] prefix_path - Bottle prefix
 * \return Audio Driver (eg. alsa/coreaudio/oss/pulse)
 */
BottleTypes::AudioDriver Helper::GetAudioDriver(const string prefix_path)
{
  string filename = Glib::build_filename(prefix_path, USER_REG);
  string keyName = "[Software\\\\Wine\\\\Drivers]";
  string valueName = "Audio";
  string value = Helper::GetRegValue(filename, keyName, valueName);
  if (!value.empty()) {
    if (value.compare("pulse") == 0) {
      return BottleTypes::AudioDriver::pulseaudio;
    } else if (value.compare("alsa") == 0) {
      return BottleTypes::AudioDriver::alsa;
    } else if (value.compare("oss") == 0) {
      return BottleTypes::AudioDriver::oss;
    } else if (value.compare("coreaudio") == 0) {
      return BottleTypes::AudioDriver::coreaudio;
    } else if (value.compare("disabled") == 0) {
      return BottleTypes::AudioDriver::disabled;
    } else {
      // Otherwise just return PulseAudio
      return BottleTypes::AudioDriver::pulseaudio;
    }
  } else {
    // If not found, it is set to PulseAudio
    return BottleTypes::AudioDriver::pulseaudio;
  }
}

/**
 * \brief Get emulation resolution
 * \param[in] prefix_path - Bottle prefix
 * \return Return the virtual desktop resolution or 'disabled' when disabled fully.
 */
string Helper::GetVirtualDesktop(const string prefix_path)
{
  // TODO: Check if virtual desktop is enabled or disabled first! By looking if this value name is set:
  // If the user.reg key: "Software\\Wine\\Explorer" Value name: "Desktop" is NOT set, its disabled.
  // If this value name is set (store the value of "Desktop"...), virtual desktop is enabled.
  //
  // The resolution can be found in Key: Software\\Wine\\Explorer\\Desktops with the Value name set as value 
  // (see above, "Default" is the default value). eg. "Default"="1920x1080"

  string filename = Glib::build_filename(prefix_path, USER_REG);
  string keyName = "[Software\\\\Wine\\\\Explorer\\\\Desktops]";
  string valueName = "Default";
  // TODO: first check of the Desktop value name in Software\\Wine\\Explorer
  string value = Helper::GetRegValue(filename, keyName, valueName);
  if (!value.empty()) {
    // Return the resolution
    return value;
  } else {
    return BottleTypes::VIRTUAL_DESKTOP_DISABLED;
  }
}

/**
 * \brief Get the date/time of the last time the Wine Inf file was updated
 * \param[in] prefix_path - Bottle prefix
 * \return Date/time of last update
 */
string Helper::GetLastWineUpdated(const string prefix_path)
{
  string filename = Glib::build_filename(prefix_path, UPDATE_TIMESTAMP);
  if (Helper::FileExists(filename)) {
    std::vector<string> epoch_time = ReadFile(filename);
    if (epoch_time.size() >= 1) {
      string time = epoch_time.at(0);
      time_t secsSinceEpoch = strtoul(time.c_str(), NULL, 0);
      std::stringstream stringStream;
      stringStream << std::put_time(localtime(&secsSinceEpoch), "%c");
      return stringStream.str();
    } else {
      throw std::runtime_error("Could not determ last time wine update timestamp, for Wine machine: " + 
      GetName(prefix_path) +
      "\n\nFull location: " + prefix_path);
    }
  } else {
    throw std::runtime_error("Could not determ last time wine update timestamp, for Wine machine: " + 
      GetName(prefix_path) +
      "\n\nFull location: " + prefix_path);
  }
}

/**
 * \brief Get Bottle Status, to validate some bear minimal Wine stuff
 * Hint: use WaitUntilWineserverIsTerminated, if you want to wait until the Bottle is fully created
 * \param[in] prefix_path - Bottle prefix
 * \return True if everything is OK, otherwise false
 */
bool Helper::GetBottleStatus(const string prefix_path)
{
  // Check if some directories exists, and system registery file,
  // and finally, if we can read-out the Windows OS version without errors
  if (Helper::DirExists(prefix_path) && 
      Helper::DirExists(Glib::build_filename(prefix_path, "dosdevices")) &&
      Helper::FileExists(Glib::build_filename(prefix_path, SYSTEM_REG))) 
  {
    try {
      Helper::GetWindowsOSVersion(prefix_path);
      return true;
    } catch (const std::runtime_error& error){
      // Not good!
      return false;
    }
  } else {
    return false;
  }
}

/**
 * \brief Get C:\ Drive location
 * \param[in] prefix_path - Bottle prefix
 * \return Location of C:\ location under unix
 */
string Helper::GetCLetterDrive(const string prefix_path)
{
  // Determ C location
  string c_drive_location = Glib::build_filename(prefix_path, "dosdevices", "c:");
  if (Helper::DirExists(prefix_path) &&
     Helper::DirExists(c_drive_location)) {
       return c_drive_location;
  } else {
    throw std::runtime_error("Could not determ C:\\ drive location, for Wine machine: " + 
      GetName(prefix_path) +
      "\n\nFull location: " + prefix_path);
  }
}

/**
 * \brief Check if *directory* exists or not
 * \param[in] dir_path The directory to be checked for existence
 * \return true if exists, otherwise false
 */
bool Helper::DirExists(const string& dir_path)
{    
  return Glib::file_test(dir_path, Glib::FileTest::FILE_TEST_IS_DIR);
}

/**
 * \brief Create directory (and intermediate parent directories if needed)
 * \param[in] dir_path The directory to be created
 * \return true if successfully created, otherwise false
 */
bool Helper::CreateDir(const string& dir_path)
{
  return (g_mkdir_with_parents(dir_path.c_str(), 0775) == 0);
}

/**
 * \brief Check if *file* exists or not
 * \param[in] file_path The file to be checked for existence
 * \return true if exists, otherwise false
 */
bool Helper::FileExists(const string& file_path)
{    
  return Glib::file_test(file_path, Glib::FileTest::FILE_TEST_IS_REGULAR);
}

/**
 * \brief Install or update Winetricks (eg. when not found locally yet)
 * Throws an error if the download and/or install was not successful.
 */
void Helper::InstallOrUpdateWinetricks()
{
  // Check if ~/.winegui directory is created
  if (!DirExists(WINEGUI_DIR)) {
    bool created = CreateDir(WINEGUI_DIR);
    if (!created)
    {
      throw std::runtime_error("Incorrect permissions to create a .winegui configuration folder! Abort.");
    }
  }

  Exec(("cd \"$(mktemp -d)\" && wget -q https://raw.githubusercontent.com/Winetricks/winetricks/master/src/winetricks && chmod +x winetricks && mv winetricks " + WINETRICKS_EXECUTABLE).c_str());
  // Winetricks script should exists now...
  if (!FileExists(WINETRICKS_EXECUTABLE))
  {
    throw std::runtime_error("Winetrick helper script can not be found / installed. This could/will result into issues with WineGUI!");
  }
}

/**
 * \brief Update an existing local Winetricks, only useful if winetricks is already deployed.
 */
void Helper::SelfUpdateWinetricks()
{
  if (FileExists(WINETRICKS_EXECUTABLE))
  {
    string result = Exec((WINETRICKS_EXECUTABLE + " --self-update >/dev/null 2>&1; echo $?").c_str());
    if (!result.empty())
    {
      result.erase(std::remove(result.begin(), result.end(), '\n'), result.end());
      if (result.compare("0") != 0)
      {
        throw std::invalid_argument("Could not update Winetricks, keep using the v" + Helper::GetWinetricksVersion());
      }
    } else {
      throw std::invalid_argument("Could not update Winetricks, keep using the v" + Helper::GetWinetricksVersion());
    }    
  }
  else
  {
    throw std::runtime_error("Try to update the Winetricks script, while there is no winetricks installed/not found!");
  }
}

/**
 * \brief Set Windows OS version by using Winetricks
 * \param[in] prefix_path - Bottle prefix
 * \param[in] windows - Windows version (enum)
 */
void Helper::SetWindowsVersion(const string prefix_path, BottleTypes::Windows windows)
{
  if (FileExists(WINETRICKS_EXECUTABLE))
  {
    string win = BottleTypes::getWinetricksString(windows);
    string result = Exec(("WINEPREFIX=\"" + prefix_path + "\" " + WINETRICKS_EXECUTABLE + " " + win + ">/dev/null 2>&1; echo $?").c_str());
    if (!result.empty()) {
      result.erase(std::remove(result.begin(), result.end(), '\n'), result.end());
      if (result.compare("0") != 0) {
        throw std::runtime_error("Could not set Windows OS version");
      }
    } else {
      throw std::runtime_error("Could not set Windows OS version");
    }    
  }
}

/**
 * \brief Set custom virtual desktop resolution by using Winetricks
 * \param[in] prefix_path - Bottle prefix
 * \param[in] resolution - New screen resolution (eg. 1920x1080)
 */
void Helper::SetVirtualDesktop(const string prefix_path, string resolution)
{
  if (FileExists(WINETRICKS_EXECUTABLE))
  {
    std::vector<string> res = Split(resolution, 'x');
    if (res.size() >= 2)
    {
      int x = 0, y = 0;
      try 
      {
        x = std::atoi(res.at(0).c_str());
        y = std::atoi(res.at(1).c_str());
      }
      catch(std::exception const & e)
      {
        throw std::runtime_error("Could not set virtual desktop resolution (invalid input)");
      }

      if (x < 640 || y < 480)
      {
        // Set to minimum resolution
        resolution = "640x480";
      }

      Exec(("WINEPREFIX=\"" + prefix_path + "\" " + WINETRICKS_EXECUTABLE + " vd=" + resolution + ">/dev/null 2>&1; echo $?").c_str());
      // Something returns non-zero... winetricks on the command line, does return zero ..
      /*
      string result = Exec(..)
      if (!result.empty()) {
        result.erase(std::remove(result.begin(), result.end(), '\n'), result.end());
        if (result.compare("0") != 0) {
          throw std::runtime_error("Could not set virtual desktop resolution");
        }
      } else {
        throw std::runtime_error("Could not set virtual desktop resolution");
      }*/
    }
    else
    {
      throw std::runtime_error("Could not set virtual desktop resolution (invalid input)");
    }
  }
}

/**
 * \brief Disable Virtual Desktop fully by using Winetricks
 * \param[in] prefix_path - Bottle prefix
 */
void Helper::DisableVirtualDesktop(const string prefix_path)
{
  if (FileExists(WINETRICKS_EXECUTABLE))
  {
    Exec(("WINEPREFIX=\"" + prefix_path + "\" " + WINETRICKS_EXECUTABLE + " vd=off>/dev/null 2>&1; echo $?").c_str());
    // Something returns non-zero... winetricks on the command line, does return zero ..
    /*
    string result = Exec(...)
    if (!result.empty()) {
      result.erase(std::remove(result.begin(), result.end(), '\n'), result.end());
      if (result.compare("0") != 0) {
        throw std::runtime_error("Could not Disable Virtual Desktop");
      }
    } else {
      throw std::runtime_error("Could not Disable Virtual Desktop");
    }*/
  }
}

/**
 * \brief Set Audio Driver by using Winetricks
 * \param[in] prefix_path - Bottle prefix
 * \param[in] audio_driver - Audio driver to be set
 */
void Helper::SetAudioDriver(const string prefix_path, BottleTypes::AudioDriver audio_driver)
{
  if (FileExists(WINETRICKS_EXECUTABLE))
  {
    string audio = BottleTypes::getWinetricksString(audio_driver);
    // 
    string result = Exec(("WINEPREFIX=\"" + prefix_path + "\" " + WINETRICKS_EXECUTABLE + " sound=" + audio + ">/dev/null 2>&1; echo $?").c_str());
    if (!result.empty()) {
      result.erase(std::remove(result.begin(), result.end(), '\n'), result.end());
      if (result.compare("0") != 0) {
        throw std::runtime_error("Could not set Audio driver");
      }
    } else {
      throw std::runtime_error("Could not set Audio driver");
    }  
  }
}

/**
 * \brief Get a Wine GUID based on the application name (if installed)
 * \param[in] prefix_path - Bottle prefix
 * \param[in] application_name - Application name to search for
 * \return GUID or empty string when not installed/found
 */
string Helper::GetWineGUID(const string prefix_path, const string application_name)
{
  string result = Exec(("WINEPREFIX=\"" + prefix_path + "\" " + Helper::GetWineExecutableLocation() + " uninstaller --list | grep \"" + application_name + "\" | cut -d \"{\" -f2 | cut -d \"}\" -f1").c_str());
  if (!result.empty()) {
    result.erase(std::remove(result.begin(), result.end(), '\n'), result.end());
  }
  return result;
}

/**
 * \brief Check DLL can be found in overrides and set to a specific load order
 * \param[in] prefix_path - Bottle prefix
 * \param[in] dll_name - DLL Name
 * \param[in] load_order - (Optional) DLL load order enum value (Default 'native')
 * \return True if specified load order matches the DLL overrides registery value
 */
bool Helper::GetDLLOverride(const string prefix_path, const string dll_name, DLLOverride::LoadOrder load_order)
{
  string filename = Glib::build_filename(prefix_path, USER_REG);
  string keyName = "[Software\\\\Wine\\\\DllOverrides]";
  string valueName = dll_name;
  string value = Helper::GetRegValue(filename, keyName, valueName);
  return DLLOverride::toString(load_order) == value;
}

/**
 * \brief Retrieve the uninstaller from GUID (if available)
 * \param[in] prefix_path - Bottle prefix
 * \param[in] uninstallerKey - GUID or application name of the uninstaller (can also be found by running: wine uninstaller --list)
 * \return Uninstaller display name or empty string if not found
 */
string Helper::GetUninstaller(const string prefix_path, const string uninstallerKey)
{
  string filename = Glib::build_filename(prefix_path, SYSTEM_REG);
  string keyName = "[Software\\\\Microsoft\\\\Windows\\\\CurrentVersion\\\\Uninstall\\\\" + uninstallerKey;
  return Helper::GetRegValue(filename, keyName, "DisplayName");
}

/**
 * \brief Retrieve a font filename from the system registery
 * \param[in] prefix_path - Bottle prefix
 * \param[in] bit - Bottle bit (32 or 64) enum
 * \param[in] fontName - Font name
 * \return Font filename (or empty string if not found)
 */
string Helper::GetFontFilename(const string prefix_path, BottleTypes::Bit bit, const string fontName)
{
  string filename = Glib::build_filename(prefix_path, SYSTEM_REG);
  string keyName = "";
  switch (bit) {
    case BottleTypes::Bit::win32:
      keyName = "[Software\\\\Microsoft\\\\Windows\\\\CurrentVersion\\\\Fonts]";
      break;
    case BottleTypes::Bit::win64:
      keyName = "[Software\\\\Wow6432Node\\\\Microsoft\\\\Windows\\\\CurrentVersion\\\\Fonts]";
      break;      
  }
  return Helper::GetRegValue(filename, keyName, fontName);
}

/**
 * \brief Get path to an image resource located in a global data directory (like /usr/share)
 * \param[in] filename - name of image
 * \return Path to the requested image (or empty string if not found)
 */
string Helper::GetImageLocation(const string filename)
{
    // Try absolute path first
    for (string data_dir : Glib::get_system_data_dirs()) {
        std::vector<std::string> path_builder{data_dir, "winegui", "images", filename};
        string file_path = Glib::build_path(G_DIR_SEPARATOR_S, path_builder);
        if (FileExists(file_path)) {
            return file_path;
        }
    }

    // Try local path if the images are not installed (yet)
    // When working directory is in the build folder (relative path)
    string file_path = Glib::build_filename("../images/", filename);
    // When working directory is in the build/bin folder (relative path)
    string file_path2 = Glib::build_filename("../../images/", filename);
    if (FileExists(file_path)) {
        return file_path;
    }
    else if(FileExists(file_path2)) {
        return file_path2;
    }
    else {
        return "";
    }
}

/****************************************************************************
 *  Private methods                                                         *
 ****************************************************************************/

/**
 * \brief Execute command on terminal. Return output.
 * \param[in] cmd The command to be executed
 * \return Terminal stdout
 */
string Helper::Exec(const char* cmd) {
  // Max 128 characters
  std::array<char, 128> buffer;
  string result = "";
  
  // Execute command using popen,
  // And use the standard C pclose method during stream closure.
  std::unique_ptr<FILE, decltype(&pclose)> pipe(popen(cmd, "r"), &pclose);
  if (!pipe) {
    throw std::runtime_error("popen() failed!");
  }
  while (fgets(buffer.data(), buffer.size(), pipe.get()) != nullptr) {
    result += buffer.data();
  }
  return result;
}

/**
 * \brief Execute command on terminal, give user an error went something went wrong.
 * Also write output to log (if debugging is enabled).
 * \param[in] cmd The command to be executed
 * \param[in] enableTracing Enable debugging tracing to log file (default false)
 * \return Terminal stdout
 */
void Helper::ExecTracing(const char* cmd, bool enableTracing) {
  // Max 128 characters
  std::array<char, 128> buffer;
  string result = "";

  // Execute command using popen
  // Use a custom close file function during the pipe close (CloseExecStream method, see below)
  std::unique_ptr<FILE, decltype(&CloseExecStream)> pipe(popen(cmd, "r"), &CloseExecStream);
  if (!pipe) {
    throw std::runtime_error("popen() failed!");
  }
  while (fgets(buffer.data(), buffer.size(), pipe.get()) != nullptr) {
    result += buffer.data();
  }
  
  if (enableTracing) {
    // TODO: Dump result to log file instead.
    std::cout << "\n=== Tracing output started ===\n\n" << result << "\n\n=== Tracing ended ===\n" << std::endl;
  }
}

/**
 * Custom fclose method, which is executed during the stream closure of C popen command.
 * Check on fclose return value, signal a failure/pop-up to the user, when exit-code is non-zero.
 */
int Helper::CloseExecStream(std::FILE* file) {
  if (file) {
    if (std::fclose(file) != 0) {
      // Dispatcher will run the connected slot in the main loop,
      // instead of the same context/thread in case of a signal.emit() call.
      // This is needed because the CloseFile is called in a different context then usual!
      // Signal error message to the user:
      Helper::getInstance().failureOnExec.emit();
    }
  }
  return 0; // Just always return OK
}

/**
 * \brief Write C buffer (gchar *) to file
 * \param[in] filename
 * \param[in] contents - File data
 * \param[in] length - Length (-1 for nul-termined string)
 * \return True when successful otherwise False
 */
bool Helper::WriteFile(const string& filename, const gchar* contents, const gsize length)
{
  return g_file_set_contents(filename.c_str(), contents, length, NULL);
}

/**
 * \brief Read file to C buffer (gchar *)
 * \param[in] filename
 * \param[out] contents - File data
 * \return True when successful otherwise False
 */
bool Helper::ReadFile(const string& filename, gchar* contents)
{
  return g_file_get_contents(filename.c_str(), &contents, NULL, NULL);
}

/**
 * \brief Get the Winetrick version
 * \return The version of Winetricks
 */
string Helper::GetWinetricksVersion()
{
  string version = "";
  if (FileExists(WINETRICKS_EXECUTABLE)) {
    string result = Exec((WINETRICKS_EXECUTABLE + " --version").c_str());
    if (!result.empty())
    {
      if (result.length() >= 8) {
        version = result.substr(0, 8); // Retrieve YYYYMMDD
      }
    }
  }
  return version;
}

/**
 * \brief Get a value from the registery from disk
 * \param[in] filename  File of registery
 * \param[in] keyName   Full or part of the path of the key, always starting with '[' (eg. [Software\\\\Wine\\\\Explorer])
 * \param[in] valueName Specifies the registery value name (eg. Desktop)
 * \return Data of value name
 */
string Helper::GetRegValue(const string& filename, const string& keyName, const string& valueName)
{
  // We add double quotes around plus equal sign to the value name
  string valuePattern = '"' + valueName + "\"=";
  char* match_pch = NULL;
  if (Helper::FileExists(filename)) 
  {
    FILE *f;
    char buffer[100];
    if ((f = fopen(filename.c_str(), "r")) == NULL)
    {
      throw std::runtime_error("File could not be opened");
    }
    bool match = false;
    // TODO: Change to fstream, since the buffer has a limit (therefor the strstr as well), causing issues with longer strings
    while (fgets(buffer, sizeof(buffer), f)) {
      // It returns the pointer to the first occurrence until the null character (end of line)
      if (!match) {
        // Search first for the applicable subkey
        if ((strstr(buffer, keyName.c_str())) != NULL) {
          match = true;
          // Continue to search for the key now
        }
      }
      else
      {        
        // As long as there is no empty line (meaning end of the subkey section),
        // continue to search for the key
        if (strlen(buffer) == 0) {
           // Too late, nothing found within this subkey
          break;
        }
        else
        {
          // Search for the first occurence of the value name,
          // and put the strstr match char point in 'match_pch'
          match_pch = strstr(buffer, valuePattern.c_str());
          if (match_pch != NULL) {
            break;
          }
        }
      }
    }

    fclose(f);
    return CharPointerValueToString(match_pch);
  }
  else {
    throw std::runtime_error("Registery file does not exists. Can not determ Windows settings.");
  }
}

/**
 * \brief Get a meta value from the registery from disk
 * \param[in] filename      File of registery
 * \param[in] metaValueName Specifies the registery value name (eg. arch)
 * \return Data of value name
 */
string Helper::GetRegMetaData(const string& filename, const string& metaValueName)
{
  string metaPattern = "#" + metaValueName + "=";
  char* match_pch = NULL;
  if (Helper::FileExists(filename)) 
  {
    FILE *f;
    char buffer[100];
    if ((f = fopen(filename.c_str(), "r")) == NULL)
    {
      throw std::runtime_error("File could not be opened");
    }
    while (fgets(buffer, sizeof(buffer), f)) {
      // Put the strstr match char point in 'match_pch'
      // It returns the pointer to the first occurrence until the null character (end of line)
      match_pch = strstr(buffer, metaPattern.c_str());
      if (match_pch != NULL) {
        // Match!
        break;
      }
    }
    fclose(f);
    return CharPointerValueToString(match_pch);
  }
  else {
    throw std::runtime_error("Registery file does not exists. Can not determ Windows settings.");
  }
}

/**
 * \brief Get the 'Bottle Name' (directory) from the full prefix path
 *  Can be used as fall-back.
 * \param[in] prefix_path   Full bottle prefix path
 * \return Bottle directory name
 */
string Helper::getBottleDirFromPrefix(const string& prefix_path)
{
  string name = "- Unknown -";
  std::size_t last_index = prefix_path.find_last_of("/\\");
  if (last_index != string::npos) {
    // Get only the last directory name from path (+ remove slash)
    name = prefix_path.substr(last_index+1);
    // Remove dot if present (=hidden dir)
    size_t dot_index = name.find_first_of('.');
    if (dot_index == 0) {
      // Remove dot at start
      name = name.substr(1);
    }
  }
  return name;
}

/**
 * \brief Create a string from a value name char pointer
 * \param charp Character pointer registery raw data value
 * \return string with the data
 */
string Helper::CharPointerValueToString(char* charp)
{
  if (charp != NULL)
  {
    string ret = string(charp);

    std::vector<string> results = Helper::Split(ret, '=');
    if (results.size() >= 2 ) {
      ret = results.at(1);
      // TODO: Combine the removals in a single iteration?
      // Remove double-quote chars
      ret.erase(std::remove(ret.begin(), ret.end(), '\"' ), ret.end());
      // Remove new lines
      ret.erase(std::remove(ret.begin(), ret.end(), '\n'), ret.end());
    }
    return ret;
  } 
  else
  {
    return "";
  }
}

/**
 * \brief Read data from file and returns it.
 * \param[in] file_path File location to be read
 * \return Data from file
 */
std::vector<string> Helper::ReadFile(const string file_path)
{
  std::vector<string> output;
  std::ifstream myfile(file_path);
  if (myfile.is_open())
  {
    std::string line;
    while(std::getline(myfile, line))
    {
      output.push_back(line);
    }
    myfile.close();
  } else {
    throw std::runtime_error("Could not open file!");
  }
  return output;
}

/**
 * \brief Get the last modified date of a file and/or folder
 * \param[in] file_path File/Folder location
 * \return Last modifiction time in milliseconds (ms)
 */
unsigned long Helper::GetModifiedTime(const string file_path)
{
    auto time_info = Gio::File::create_for_path(file_path)->query_info("time");
    auto time = time_info->modification_time();
    return (time.tv_sec*1000)+(time.tv_usec/1000);
}

/**
 * \brief Split string by delimiter
 * \param[in] s         String to be splitted
 * \param[in] delimiter Delimiter character
 * \return Array of strings
 */
std::vector<string> Helper::Split(const string& s, char delimiter)
{
   std::vector<string> tokens;
   std::string token;
   std::istringstream tokenStream(s);
   while (getline(tokenStream, token, delimiter))
   {
      tokens.push_back(token);
   }
   return tokens;
}<|MERGE_RESOLUTION|>--- conflicted
+++ resolved
@@ -163,17 +163,7 @@
  */
 void Helper::RunProgramUnderWine(string prefix_path, string program, bool give_error = true, bool enable_tracing = false)
 {
-<<<<<<< HEAD
   RunProgram(prefix_path, Helper::GetWineExecutableLocation() + " " + program, give_error, enable_tracing);
-=======
-  string msi = "";
-  if (is_msi_file) {
-    msi = " msiexec /i";
-  }
-  // Execute the command and show the user a message when exit code is non-zero
-  // Be-sure to execute the program also between brackets (in case of spaces)
-  ExecTracing(("WINEPREFIX=\"" + prefix_path + "\"" + msi + " " + Helper::GetWineExecutableLocation() + " \"" + program + "\"").c_str(), enable_tracing);
->>>>>>> a47b180d
 }
 
 /**
@@ -191,30 +181,7 @@
                                           bool give_error = true,
                                           bool enable_tracing = false)
 {
-<<<<<<< HEAD
   RunProgram(prefix_path, program, give_error, enable_tracing);
-=======
-  bool execTracing = false;
-  if (enable_tracing) {
-    execTracing = true;
-  }
-  if (!give_error) {
-    execTracing = false;
-  }
-  if (execTracing) {
-    string msi = "";
-    if (is_msi_file) {
-      msi = " msiexec /i";
-    }
-    // Execute the command and show the user a message when exit code is non-zero
-    // Be-sure to execute the program also between brackets (in case of spaces)
-    ExecTracing(("WINEPREFIX=\"" + prefix_path + "\"" + msi + " \"" + program + "\"").c_str(), enable_tracing);
-  } else {
-    // No tracing and no error message when exit code is non-zero
-    // Be-sure to execute the program also between brackets (in case of spaces)
-    Exec(("WINEPREFIX=\"" + prefix_path + "\" \"" + program + "\"").c_str());
-  }
->>>>>>> a47b180d
 
   // Blocking wait until wineserver is terminated (before we can look in the reg files for example)
   Helper::WaitUntilWineserverIsTerminated(prefix_path);
